--- conflicted
+++ resolved
@@ -3,11 +3,8 @@
         v-model="show_menu"
         :absolute="use_absolute"
         offset-y
-<<<<<<< HEAD
         :close-on-content-click="close_on_content_click"
-=======
         :min-width="use_activator_width ? null : 'auto'"
->>>>>>> 3b91c0b0
     >
         <template v-if="context" v-slot:activator="{ on }">
             <div v-for="(element, index) in activator"
